--- conflicted
+++ resolved
@@ -1,10 +1,6 @@
 {
   "name": "@idexio/idex-node",
-<<<<<<< HEAD
-  "version": "0.0.5",
-=======
   "version": "0.0.8",
->>>>>>> 845de7f9
   "description": "Sample Node.js code for the IDEX API",
   "main": "dist/index.js",
   "repository": "git@github.com:idexio/idex-node.git",
