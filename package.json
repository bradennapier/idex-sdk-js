{
  "name": "@idexio/idex-sdk",
<<<<<<< HEAD
  "version": "2.0.0-beta.19",
=======
  "version": "2.0.0",
>>>>>>> 190d5abd
  "description": "IDEX SDK for Javascript in the browser and Node.js",
  "license": "MIT",
  "repository": "git@github.com:idexio/idex-sdk-js.git",
  "author": "IDEX <support@idex.io>",
  "main": "dist/index.js",
  "scripts": {
    "build": "npm-run-all -s clean -s build:*",
    "build:tsc": "npx tsc",
    "clean": "rm -rf dist",
    "generate:docs": "npx documentation readme src/** --markdown-toc-max-depth 3 --readme-file=API.md --section=API --parse-extension ts --shallow --resolve node --config documentation.yaml ",
    "generate:docs:commit": "./dev/scripts/generate:docs",
    "lint": "eslint 'src/**/*.ts'",
    "lint:fix": "eslint 'src/**/*.ts' --ext .ts --fix",
    "lint:fix:package": "pretty-quick --pattern package.json",
    "lint:fix:staged": "lint-staged",
    "lint:types": "tsc --noEmit",
    "orderbook:demo": "node dist/orderbook/demo.js",
    "prepare": "husky install",
    "run:quick": "ts-node -T -s -H ./test/quick.ts"
  },
  "files": [
    ".eslintignore",
    ".eslintrc.js",
    ".nvmrc",
    "API.md",
    "contracts",
    "dist",
    "package.json",
    "tsconfig.eslint.json",
    "tsconfig.json",
    "yarn.lock",
    "README.md",
    "LICENSE"
  ],
  "dependencies": {
    "axios": "^0.21.2",
    "bignumber.js": "^9.0.1",
    "ethers": "^5.0.32",
    "isomorphic-ws": "^4.0.1",
    "qs": "^6.9.6",
    "tslib": "^2.1.0",
    "uuid": "^8.3.2",
    "ws": "^7.4.6"
  },
  "devDependencies": {
    "@semantic-release/changelog": "^5.0.1",
    "@semantic-release/commit-analyzer": "^8.0.1",
    "@semantic-release/git": "^9.0.0",
    "@types/crypto-js": "^4.0.1",
    "@types/node": "^14.14.35",
    "@types/qs": "^6.9.6",
    "@types/uuid": "^8.3.3",
    "@types/ws": "^7.4.0",
    "@typescript-eslint/eslint-plugin": "^4.18.0",
    "@typescript-eslint/parser": "^4.18.0",
    "commitizen": "^4.2.3",
    "conventional-changelog-conventionalcommits": "^4.5.0",
    "cz-conventional-changelog": "^3.3.0",
    "documentation": "13.2.5",
    "eslint": "^7.22.0",
    "eslint-config-airbnb-base": "^14.2.1",
    "eslint-config-prettier": "^8.1.0",
    "eslint-import-resolver-typescript": "^2.4.0",
    "eslint-plugin-import": "^2.22.1",
    "eslint-plugin-prettier": "^3.3.1",
    "eslint-plugin-promise": "^4.3.1",
    "husky": "5.1.3",
    "lint-staged": "^10.5.4",
    "markdownlint-cli": "^0.27.1",
    "npm-run-all": "^4.1.5",
    "prettier": "^2.2.1",
    "prettier-plugin-package": "^1.3.0",
    "pretty-quick": "^3.1.0",
    "semantic-release": "^17.4.2",
    "ts-node": "^9.1.1",
    "typescript": "^4.2.3"
  },
  "types": "dist/index.d.ts",
  "config": {
    "commitizen": {
      "path": "cz-conventional-changelog"
    }
  },
  "husky": {
    "hooks": {
      "prepare-commit-msg": "exec < /dev/tty && git cz --hook || true",
      "pre-commit": "npm-run-all -p lint:fix:* generate:docs:commit",
      "pre-push": "npm-run-all build"
    }
  },
  "lint-staged": {
    "src/**/*.{ts,tsx}": [
      "eslint --fix"
    ]
  }
}<|MERGE_RESOLUTION|>--- conflicted
+++ resolved
@@ -1,10 +1,6 @@
 {
   "name": "@idexio/idex-sdk",
-<<<<<<< HEAD
-  "version": "2.0.0-beta.19",
-=======
-  "version": "2.0.0",
->>>>>>> 190d5abd
+  "version": "2.0.1-beta.1",
   "description": "IDEX SDK for Javascript in the browser and Node.js",
   "license": "MIT",
   "repository": "git@github.com:idexio/idex-sdk-js.git",
